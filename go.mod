module github.com/nyaruka/rp-indexer/v8

go 1.19

require (
	github.com/evalphobia/logrus_sentry v0.8.2
	github.com/lib/pq v1.10.7
	github.com/nyaruka/ezconf v0.2.1
	github.com/nyaruka/gocommon v1.31.0
	github.com/olivere/elastic/v7 v7.0.32
	github.com/pkg/errors v0.9.1
	github.com/sirupsen/logrus v1.9.0
	github.com/stretchr/testify v1.8.2
)

require golang.org/x/text v0.14.0 // indirect

require (
	github.com/certifi/gocertifi v0.0.0-20210507211836-431795d63e8d // indirect
	github.com/davecgh/go-spew v1.1.1 // indirect
	github.com/fatih/structs v1.1.0 // indirect
	github.com/gabriel-vasile/mimetype v1.4.1 // indirect
	github.com/getsentry/raven-go v0.2.0 // indirect
	github.com/getsentry/sentry-go v0.29.0
	github.com/go-chi/chi v4.1.2+incompatible // indirect
	github.com/josharian/intern v1.0.0 // indirect
	github.com/kylelemons/godebug v1.1.0 // indirect
	github.com/mailru/easyjson v0.7.7 // indirect
	github.com/naoina/go-stringutil v0.1.0 // indirect
	github.com/naoina/toml v0.1.1 // indirect
	github.com/nyaruka/librato v1.0.0 // indirect
	github.com/pmezard/go-difflib v1.0.0 // indirect
	github.com/shopspring/decimal v1.3.1 // indirect
<<<<<<< HEAD
	golang.org/x/net v0.7.0 // indirect
	golang.org/x/sys v0.5.0 // indirect
=======
	golang.org/x/net v0.23.0 // indirect
	golang.org/x/sys v0.18.0 // indirect
>>>>>>> a7242dd6
	gopkg.in/yaml.v3 v3.0.1 // indirect
)<|MERGE_RESOLUTION|>--- conflicted
+++ resolved
@@ -31,12 +31,7 @@
 	github.com/nyaruka/librato v1.0.0 // indirect
 	github.com/pmezard/go-difflib v1.0.0 // indirect
 	github.com/shopspring/decimal v1.3.1 // indirect
-<<<<<<< HEAD
-	golang.org/x/net v0.7.0 // indirect
-	golang.org/x/sys v0.5.0 // indirect
-=======
 	golang.org/x/net v0.23.0 // indirect
 	golang.org/x/sys v0.18.0 // indirect
->>>>>>> a7242dd6
 	gopkg.in/yaml.v3 v3.0.1 // indirect
 )