package main

import (
	"database/sql"
	"log"
<<<<<<< HEAD

=======
>>>>>>> b78b5794
	"log/slog"
	"os"
	"os/signal"
	"syscall"
	"time"

<<<<<<< HEAD
	"github.com/evalphobia/logrus_sentry"
=======
>>>>>>> b78b5794
	"github.com/getsentry/sentry-go"
	_ "github.com/lib/pq"
	"github.com/nyaruka/ezconf"
	indexer "github.com/nyaruka/rp-indexer/v9"
	"github.com/nyaruka/rp-indexer/v9/indexers"
	slogmulti "github.com/samber/slog-multi"
	slogsentry "github.com/samber/slog-sentry"
)

var (
	// https://goreleaser.com/cookbooks/using-main.version
	version = "dev"
	date    = "unknown"
)

func main() {
	cfg := indexer.NewDefaultConfig()
	loader := ezconf.NewLoader(cfg, "indexer", "Indexes RapidPro contacts to ElasticSearch", []string{"indexer.toml"})
	loader.MustLoad()

	var level slog.Level
	err := level.UnmarshalText([]byte(cfg.LogLevel))
	if err != nil {
		log.Fatalf("invalid log level %s", level)
		os.Exit(1)
	}

	// configure our logger
	logHandler := slog.NewTextHandler(os.Stdout, &slog.HandlerOptions{Level: level})
	slog.SetDefault(slog.New(logHandler))

	logger := slog.With("comp", "main")
	logger.Info("starting indexer", "version", version, "released", date)

	// if we have a DSN entry, try to initialize it
	if cfg.SentryDSN != "" {
		err := sentry.Init(sentry.ClientOptions{
			Dsn:           cfg.SentryDSN,
			EnableTracing: false,
		})
		if err != nil {
			log.Fatalf("error initiating sentry client, error %s, dsn %s", err, cfg.SentryDSN)
			os.Exit(1)
		}
<<<<<<< HEAD
		logrus.StandardLogger().Hooks.Add(hook)

		err = sentry.Init(sentry.ClientOptions{
			Dsn: cfg.SentryDSN,
		})
		if err != nil {
			log.Fatalf("Sentry init failed: %v", err)
		}
		defer sentry.Flush(2 * time.Second)
=======

		defer sentry.Flush(2 * time.Second)

		logger = slog.New(
			slogmulti.Fanout(
				logHandler,
				slogsentry.Option{Level: slog.LevelError}.NewSentryHandler(),
			),
		)
		logger = logger.With("release", version)
		slog.SetDefault(logger)
>>>>>>> b78b5794
	}

	db, err := sql.Open("postgres", cfg.DB)
	if err != nil {
		logger.Error("unable to connect to database")
	}

	idxrs := []indexers.Indexer{
		indexers.NewContactIndexer(cfg.ElasticURL, cfg.ContactsIndex, cfg.ContactsShards, cfg.ContactsReplicas, 500),
	}

	if cfg.Rebuild {
		// if rebuilding, just do a complete index and quit. In future when we support multiple indexers,
		// the rebuild argument can be become the name of the index to rebuild, e.g. --rebuild=contacts
		idxr := idxrs[0]
		if _, err := idxr.Index(db, true, cfg.Cleanup); err != nil {
			logger.Error("error during rebuilding", "error", err, "indexer", idxr.Name())
		}
	} else {
		d := indexer.NewDaemon(cfg, db, idxrs, time.Duration(cfg.Poll)*time.Second)
		d.Start()

		handleSignals(d)
	}
}

// handleSignals takes care of trapping quit, interrupt or terminate signals and doing the right thing
func handleSignals(d *indexer.Daemon) {
	sigs := make(chan os.Signal, 1)
	signal.Notify(sigs, syscall.SIGINT, syscall.SIGTERM, syscall.SIGQUIT)

	for {
		sig := <-sigs
		switch sig {
		case syscall.SIGINT, syscall.SIGTERM, syscall.SIGQUIT:
			slog.Info("received exit signal, exiting", "signal", sig)
			d.Stop()
			return
		}
	}
}<|MERGE_RESOLUTION|>--- conflicted
+++ resolved
@@ -3,20 +3,12 @@
 import (
 	"database/sql"
 	"log"
-<<<<<<< HEAD
-
-=======
->>>>>>> b78b5794
 	"log/slog"
 	"os"
 	"os/signal"
 	"syscall"
 	"time"
 
-<<<<<<< HEAD
-	"github.com/evalphobia/logrus_sentry"
-=======
->>>>>>> b78b5794
 	"github.com/getsentry/sentry-go"
 	_ "github.com/lib/pq"
 	"github.com/nyaruka/ezconf"
@@ -61,20 +53,14 @@
 			log.Fatalf("error initiating sentry client, error %s, dsn %s", err, cfg.SentryDSN)
 			os.Exit(1)
 		}
-<<<<<<< HEAD
-		logrus.StandardLogger().Hooks.Add(hook)
-
 		err = sentry.Init(sentry.ClientOptions{
 			Dsn: cfg.SentryDSN,
 		})
 		if err != nil {
 			log.Fatalf("Sentry init failed: %v", err)
 		}
-		defer sentry.Flush(2 * time.Second)
-=======
 
 		defer sentry.Flush(2 * time.Second)
-
 		logger = slog.New(
 			slogmulti.Fanout(
 				logHandler,
@@ -83,7 +69,6 @@
 		)
 		logger = logger.With("release", version)
 		slog.SetDefault(logger)
->>>>>>> b78b5794
 	}
 
 	db, err := sql.Open("postgres", cfg.DB)
